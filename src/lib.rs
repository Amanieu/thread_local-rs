// Copyright 2017 Amanieu d'Antras
//
// Licensed under the Apache License, Version 2.0, <LICENSE-APACHE or
// http://apache.org/licenses/LICENSE-2.0> or the MIT license <LICENSE-MIT or
// http://opensource.org/licenses/MIT>, at your option. This file may not be
// copied, modified, or distributed except according to those terms.

//! Per-object thread-local storage
//!
//! This library provides the `ThreadLocal` type which allows a separate copy of
//! an object to be used for each thread. This allows for per-object
//! thread-local storage, unlike the standard library's `thread_local!` macro
//! which only allows static thread-local storage.
//!
//! Per-thread objects are not destroyed when a thread exits. Instead, objects
//! are only destroyed when the `ThreadLocal` containing them is destroyed.
//!
//! You can also iterate over the thread-local values of all thread in a
//! `ThreadLocal` object using the `iter_mut` and `into_iter` methods. This can
//! only be done if you have mutable access to the `ThreadLocal` object, which
//! guarantees that you are the only thread currently accessing it.
//!
//! Note that since thread IDs are recycled when a thread exits, it is possible
//! for one thread to retrieve the object of another thread. Since this can only
//! occur after a thread has exited this does not lead to any race conditions.
//!
//! # Examples
//!
//! Basic usage of `ThreadLocal`:
//!
//! ```rust
//! use thread_local::ThreadLocal;
//! let tls: ThreadLocal<u32> = ThreadLocal::new();
//! assert_eq!(tls.get(), None);
//! assert_eq!(tls.get_or(|| 5), &5);
//! assert_eq!(tls.get(), Some(&5));
//! ```
//!
//! Combining thread-local values into a single result:
//!
//! ```rust
//! use thread_local::ThreadLocal;
//! use std::sync::Arc;
//! use std::cell::Cell;
//! use std::thread;
//!
//! let tls = Arc::new(ThreadLocal::new());
//!
//! // Create a bunch of threads to do stuff
//! for _ in 0..5 {
//!     let tls2 = tls.clone();
//!     thread::spawn(move || {
//!         // Increment a counter to count some event...
//!         let cell = tls2.get_or(|| Cell::new(0));
//!         cell.set(cell.get() + 1);
//!     }).join().unwrap();
//! }
//!
//! // Once all threads are done, collect the counter values and return the
//! // sum of all thread-local counter values.
//! let tls = Arc::try_unwrap(tls).unwrap();
//! let total = tls.into_iter().fold(0, |x, y| x + y.get());
//! assert_eq!(total, 5);
//! ```

#![warn(missing_docs)]
#![warn(clippy::undocumented_unsafe_blocks)]
#![warn(unsafe_op_in_unsafe_fn)]
#![cfg_attr(feature = "nightly", feature(thread_local))]

mod cached;
mod thread_id;

#[allow(deprecated)]
pub use cached::{CachedIntoIter, CachedIterMut, CachedThreadLocal};

use std::cell::UnsafeCell;
use std::fmt;
use std::iter::FusedIterator;
use std::mem;
use std::mem::MaybeUninit;
use std::panic::UnwindSafe;
use std::ptr;
use std::sync::atomic::{AtomicBool, AtomicPtr, AtomicUsize, Ordering};
use thread_id::Thread;

/// The total number of buckets stored in each thread local.
/// All buckets combined can hold up to `usize::MAX - 1` entries.
const BUCKETS: usize = (usize::BITS - 1) as usize;

/// Thread-local variable wrapper
///
/// See the [module-level documentation](index.html) for more.
pub struct ThreadLocal<T: Send> {
    /// The buckets in the thread local. The nth bucket contains `2^n`
    /// elements. Each bucket is lazily allocated.
    buckets: [AtomicPtr<Entry<T>>; BUCKETS],

    /// The number of values in the thread local. This can be less than the real number of values,
    /// but is never more.
    values: AtomicUsize,
}

struct Entry<T> {
    present: AtomicBool,
    value: UnsafeCell<MaybeUninit<T>>,
}

impl<T> Entry<T> {
    fn get_value_cell(&self) -> Option<&UnsafeCell<MaybeUninit<T>>> {
        self.present.load(Ordering::Acquire).then_some(&self.value)
    }

    /// # Safety
    /// The caller must guarantee that there are no concurent mutable accesses into
    /// this entry's value.
    unsafe fn as_ref<'a>(&self) -> Option<&'a T> {
        self.get_value_cell()
            // SAFETY: The caller guarantees that there are no concurrent mutable
            // accesses into this value.
            .map(|cell| unsafe { (&*cell.get()).assume_init_ref() })
    }
}

impl<T> Drop for Entry<T> {
    fn drop(&mut self) {
        if *self.present.get_mut() {
            // SAFETY:
            //  * If `present` is true, then the value was properly initalized.
            //    and never dropped before.
            //  * The value is embedded within an `Entry<T>` so the produced
            //    pointer must be properly aligned and non-null, even if T is
            //    a ZST.
            unsafe {
                ptr::drop_in_place::<T>((*self.value.get()).as_mut_ptr());
            }
        }
    }
}

// SAFETY: ThreadLocal is always Sync, even if T isn't
unsafe impl<T: Send> Sync for ThreadLocal<T> {}

impl<T: Send> Default for ThreadLocal<T> {
    fn default() -> ThreadLocal<T> {
        ThreadLocal::new()
    }
}

impl<T: Send> Drop for ThreadLocal<T> {
    fn drop(&mut self) {
        // Free each non-null bucket
        for (i, bucket) in self.buckets.iter_mut().enumerate() {
            let bucket_ptr = *bucket.get_mut();

            let this_bucket_size = 1 << i;

            if bucket_ptr.is_null() {
                continue;
            }

            // SAFETY: All buckets are allocated from `allocate_bucket`.
            unsafe { deallocate_bucket(bucket_ptr, this_bucket_size) };
        }
    }
}

impl<T: Send> ThreadLocal<T> {
    /// Creates a new empty `ThreadLocal`.
    pub const fn new() -> ThreadLocal<T> {
        let buckets = [ptr::null_mut::<Entry<T>>(); BUCKETS];
        Self {
            // SAFETY: AtomicPtr has the same representation as a pointer and arrays have the same
            // representation as a sequence of their inner type.
            buckets: unsafe {
                mem::transmute::<[*mut Entry<T>; BUCKETS], [AtomicPtr<Entry<T>>; BUCKETS]>(buckets)
            },
            values: AtomicUsize::new(0),
        }
    }

    /// Creates a new `ThreadLocal` with an initial capacity. If less than the capacity threads
    /// access the thread local it will never reallocate. The capacity may be rounded up to the
    /// nearest power of two.
    pub fn with_capacity(capacity: usize) -> ThreadLocal<T> {
        let allocated_buckets = (usize::BITS - capacity.leading_zeros()) as usize;

        let mut buckets = [ptr::null_mut(); BUCKETS];
        for (i, bucket) in buckets[..allocated_buckets].iter_mut().enumerate() {
            *bucket = allocate_bucket::<T>(1 << i);
        }

        Self {
            // SAFETY: AtomicPtr has the same representation as a pointer and arrays have the same
            // representation as a sequence of their inner type.
            buckets: unsafe {
                mem::transmute::<[*mut Entry<T>; BUCKETS], [AtomicPtr<Entry<T>>; BUCKETS]>(buckets)
            },
            values: AtomicUsize::new(0),
        }
    }

    /// Returns the element for the current thread, if it exists.
    pub fn get(&self) -> Option<&T> {
        thread_id::try_get().and_then(|id| self.get_inner(id))
    }

    /// Returns the element for the current thread, or creates it if it doesn't
    /// exist.
    pub fn get_or<F>(&self, create: F) -> &T
    where
        F: FnOnce() -> T,
    {
        // SAFETY: The provided closure will never return an Err instance.
        unsafe { self.get_or_try(|| Ok::<T, ()>(create())).unwrap_unchecked() }
    }

    /// Returns the element for the current thread, or creates it if it doesn't
    /// exist. If `create` fails, that error is returned and no element is
    /// added.
    pub fn get_or_try<F, E>(&self, create: F) -> Result<&T, E>
    where
        F: FnOnce() -> Result<T, E>,
    {
        let thread = thread_id::get();
        if let Some(val) = self.get_inner(thread) {
            return Ok(val);
        }

        Ok(self.insert(thread, create()?))
    }

    fn get_inner(&self, thread: Thread) -> Option<&T> {
        let bucket_ptr =
            // SAFETY: Thread::bucket can never be BUCKETS or larger, and thus must be a valid offset.
            unsafe { self.buckets.get_unchecked(thread.bucket) }.load(Ordering::Acquire);
        if bucket_ptr.is_null() {
            return None;
        }
        // SAFETY: Any allocation larger than isize::MAX bytes would fail to
        // allocate and thus the `bucket` pointer will be null, it thus must
        // be safe to that offset and create a mutable borrow from it.
        //
        // This function has immutable access to the `ThreadLocal` and its contents.
        // so there should not be concurrent mutable accesses into the same entry.
        let entry = unsafe { &*bucket_ptr.add(thread.index) };
        // SAFETY: This function has immutable access to the `ThreadLocal` and its contents.
        // so there should not be concurrent mutable accesses into the same entry.
        unsafe { entry.as_ref() }
    }

    #[cold]
    fn insert(&self, thread: Thread, data: T) -> &T {
        // SAFETY: Thread::bucket can never be BUCKETS or larger, and thus must be a valid offset.
        let bucket_atomic_ptr = unsafe { self.buckets.get_unchecked(thread.bucket) };
        let bucket_ptr: *const _ = bucket_atomic_ptr.load(Ordering::Acquire);

        // If the bucket doesn't already exist, we need to allocate it
        let bucket_ptr = if bucket_ptr.is_null() {
            let new_bucket = allocate_bucket(thread.bucket_size());

            match bucket_atomic_ptr.compare_exchange(
                ptr::null_mut(),
                new_bucket,
                Ordering::AcqRel,
                Ordering::Acquire,
            ) {
                Ok(_) => new_bucket,
                // If the bucket value changed (from null), that means
                // another thread stored a new bucket before we could,
                // and we can free our bucket and use that one instead
                Err(bucket_ptr) => {
<<<<<<< HEAD
                    // SAFETY: This bucket was just allocated from the call
                    // allocate_bucket above, and using the same bucket size.
                    unsafe { deallocate_bucket(new_bucket, thread.bucket_size) }
=======
                    unsafe { deallocate_bucket(new_bucket, thread.bucket_size()) }
>>>>>>> 36861642
                    bucket_ptr
                }
            }
        } else {
            bucket_ptr
        };

        // Insert the new element into the bucket
        // SAFETY: Any allocation larger than isize::MAX bytes would fail to
        // allocate and thus the `bucket` pointer will be null, it thus must
        // be safe to that offset and create a mutable borrow from it.
        //
        // This function has immutable access to the `ThreadLocal` and its contents.
        // so there should not be concurrent mutable accesses into the same entry.
        let entry = unsafe { &*bucket_ptr.add(thread.index) };
        let value_ptr = entry.value.get();
        // SAFETY: No concurrent read accesses are possible as this value has not
        // been initialized until now, and no data races are possible since only
        // the local thread can access this value. The target location of the pointer
        // is valid since it came from the UnsafeCell and a valid initialized value
        // of type `T` is being written into the cell.
        unsafe { value_ptr.write(MaybeUninit::new(data)) };
        entry.present.store(true, Ordering::Release);

        self.values.fetch_add(1, Ordering::Release);

        // SAFETY: The value was just initialized to the provided value.
        unsafe { (&*value_ptr).assume_init_ref() }
    }

    /// Returns an iterator over the local values of all threads in unspecified
    /// order.
    ///
    /// This call can be done safely, as `T` is required to implement [`Sync`].
    pub fn iter(&self) -> Iter<'_, T>
    where
        T: Sync,
    {
        Iter {
            thread_local: self,
            raw: RawIter::new(),
        }
    }

    /// Returns a mutable iterator over the local values of all threads in
    /// unspecified order.
    ///
    /// Since this call borrows the `ThreadLocal` mutably, this operation can
    /// be done safely---the mutable borrow statically guarantees no other
    /// threads are currently accessing their associated values.
    pub fn iter_mut(&mut self) -> IterMut<'_, T> {
        IterMut {
            thread_local: self,
            raw: RawIter::new(),
        }
    }

    /// Removes all thread-specific values from the `ThreadLocal`, effectively
    /// resetting it to its original state.
    ///
    /// Since this call borrows the `ThreadLocal` mutably, this operation can
    /// be done safely---the mutable borrow statically guarantees no other
    /// threads are currently accessing their associated values.
    pub fn clear(&mut self) {
        *self = ThreadLocal::new();
    }
}

impl<T: Send> IntoIterator for ThreadLocal<T> {
    type Item = T;
    type IntoIter = IntoIter<T>;

    fn into_iter(self) -> IntoIter<T> {
        IntoIter {
            thread_local: self,
            raw: RawIter::new(),
        }
    }
}

impl<'a, T: Send + Sync> IntoIterator for &'a ThreadLocal<T> {
    type Item = &'a T;
    type IntoIter = Iter<'a, T>;

    fn into_iter(self) -> Self::IntoIter {
        self.iter()
    }
}

impl<'a, T: Send> IntoIterator for &'a mut ThreadLocal<T> {
    type Item = &'a mut T;
    type IntoIter = IterMut<'a, T>;

    fn into_iter(self) -> IterMut<'a, T> {
        self.iter_mut()
    }
}

impl<T: Send + Default> ThreadLocal<T> {
    /// Returns the element for the current thread, or creates a default one if
    /// it doesn't exist.
    pub fn get_or_default(&self) -> &T {
        self.get_or(Default::default)
    }
}

impl<T: Send + fmt::Debug> fmt::Debug for ThreadLocal<T> {
    fn fmt(&self, f: &mut fmt::Formatter) -> fmt::Result {
        write!(f, "ThreadLocal {{ local_data: {:?} }}", self.get())
    }
}

impl<T: Send + UnwindSafe> UnwindSafe for ThreadLocal<T> {}

#[derive(Debug)]
struct RawIter {
    yielded: usize,
    bucket: usize,
    bucket_size: usize,
    index: usize,
}
impl RawIter {
    #[inline]
    fn new() -> Self {
        Self {
            yielded: 0,
            bucket: 0,
            bucket_size: 1,
            index: 0,
        }
    }

    fn next<'a, T: Send + Sync>(&mut self, thread_local: &'a ThreadLocal<T>) -> Option<&'a T> {
        while self.bucket < BUCKETS {
            // SAFETY: The while loop condition check ensures that self.bucket will never be
            // out of bounds for `buckets`, thus the result of get_unchecked_mut
            // must be valid for all possible values of self.bucket.
            let bucket = unsafe { thread_local.buckets.get_unchecked(self.bucket) };
            let bucket = bucket.load(Ordering::Acquire);

            if !bucket.is_null() {
                while self.index < self.bucket_size {
                    // SAFETY: Any allocation larger than isize::MAX bytes would fail to
                    // allocate and thus the `bucket` pointer will be null, it thus must
                    // be safe to that offset and create a mutable borrow from it.
                    //
                    // Iter have immutable access to the `ThreadLocal` and its contents.
                    // so there should not be concurrent mutable accesses into the same entry.
                    let entry = unsafe { &*bucket.add(self.index) };
                    self.index += 1;
                    // SAFETY: As Iter has a read-only borrow on the ThreadLocal,
                    // no mutable borrows on the values stored inside can exist at
                    // the same time.
                    //
                    // The above present check is properly synchronized and ensures
                    // that the value has been properly initialized.
                    if let Some(value) = unsafe { entry.as_ref() } {
                        self.yielded += 1;
                        return Some(value);
                    }
                }
            }

            self.next_bucket();
        }
        None
    }
    fn next_mut<'a, T: Send>(
        &mut self,
        thread_local: &'a mut ThreadLocal<T>,
    ) -> Option<&'a mut Entry<T>> {
        if *thread_local.values.get_mut() == self.yielded {
            return None;
        }

        loop {
            // SAFETY: The above if check will evaluate to true before self.bucket grows
            // large enough to be bigger than BUCKETS, thus the result of get_unchecked_mut
            // must be valid for all possible values of self.bucket.
            let bucket = unsafe { thread_local.buckets.get_unchecked_mut(self.bucket) };
            let bucket = *bucket.get_mut();

            if !bucket.is_null() {
                while self.index < self.bucket_size {
                    // SAFETY: Any allocation larger than isize::MAX bytes would fail to
                    // allocate and thus the `bucket` pointer will be null, it thus must
                    // be safe to that offset and create a mutable borrow from it.
                    //
                    // IterMut and IntoIter both have exclusive access to the
                    // `ThreadLocal` and its contents, so there should not be concurrent
                    // immutable accesses into the same entry.
                    let entry = unsafe { &mut *bucket.add(self.index) };
                    self.index += 1;
                    if *entry.present.get_mut() {
                        self.yielded += 1;
                        return Some(entry);
                    }
                }
            }

            self.next_bucket();
        }
    }

    #[inline]
    fn next_bucket(&mut self) {
        self.bucket_size <<= 1;
        self.bucket += 1;
        self.index = 0;
    }

    fn size_hint<T: Send>(&self, thread_local: &ThreadLocal<T>) -> (usize, Option<usize>) {
        let total = thread_local.values.load(Ordering::Acquire);
        (total - self.yielded, None)
    }

    fn size_hint_frozen<T: Send>(&self, thread_local: &ThreadLocal<T>) -> (usize, Option<usize>) {
        let total = thread_local.values.load(Ordering::Acquire);
        let remaining = total - self.yielded;
        (remaining, Some(remaining))
    }
}

/// Iterator over the contents of a `ThreadLocal`.
#[derive(Debug)]
pub struct Iter<'a, T: Send + Sync> {
    thread_local: &'a ThreadLocal<T>,
    raw: RawIter,
}

impl<'a, T: Send + Sync> Iterator for Iter<'a, T> {
    type Item = &'a T;
    fn next(&mut self) -> Option<Self::Item> {
        self.raw.next(self.thread_local)
    }
    fn size_hint(&self) -> (usize, Option<usize>) {
        self.raw.size_hint(self.thread_local)
    }
}
impl<T: Send + Sync> FusedIterator for Iter<'_, T> {}

/// Mutable iterator over the contents of a `ThreadLocal`.
pub struct IterMut<'a, T: Send> {
    thread_local: &'a mut ThreadLocal<T>,
    raw: RawIter,
}

impl<'a, T: Send> Iterator for IterMut<'a, T> {
    type Item = &'a mut T;
    fn next(&mut self) -> Option<&'a mut T> {
        self.raw
            .next_mut(self.thread_local)
            // SAFETY: IterMut has exclusive access to the underlying ThreadLocal
            // and if RawIter::next_mut returns an entry, it's guaranteed to have
            // been initialized.
            .map(|entry| unsafe { (&mut *entry.value.get()).assume_init_mut() })
    }
    fn size_hint(&self) -> (usize, Option<usize>) {
        self.raw.size_hint_frozen(self.thread_local)
    }
}

impl<T: Send> ExactSizeIterator for IterMut<'_, T> {}
impl<T: Send> FusedIterator for IterMut<'_, T> {}

// Manual impl so we don't call Debug on the ThreadLocal, as doing so would create a reference to
// this thread's value that potentially aliases with a mutable reference we have given out.
impl<'a, T: Send + fmt::Debug> fmt::Debug for IterMut<'a, T> {
    fn fmt(&self, f: &mut fmt::Formatter<'_>) -> fmt::Result {
        f.debug_struct("IterMut").field("raw", &self.raw).finish()
    }
}

/// An iterator that moves out of a `ThreadLocal`.
#[derive(Debug)]
pub struct IntoIter<T: Send> {
    thread_local: ThreadLocal<T>,
    raw: RawIter,
}

impl<T: Send> Iterator for IntoIter<T> {
    type Item = T;
    fn next(&mut self) -> Option<T> {
        self.raw.next_mut(&mut self.thread_local).map(|entry| {
            *entry.present.get_mut() = false;
            // SAFETY: IntoIter owns the ThreadLocal and has exclusive access to it
            // and the values stored within.
            let cell = unsafe { &mut *entry.value.get() };
            let old_value = std::mem::replace(cell, MaybeUninit::uninit());
            // SAFETY: If RawIter returned a non-None result, it means this cell was
            // previously populated and thus has been initialized.
            unsafe { old_value.assume_init() }
        })
    }
    fn size_hint(&self) -> (usize, Option<usize>) {
        self.raw.size_hint_frozen(&self.thread_local)
    }
}

impl<T: Send> ExactSizeIterator for IntoIter<T> {}
impl<T: Send> FusedIterator for IntoIter<T> {}

fn allocate_bucket<T>(size: usize) -> *mut Entry<T> {
    Box::into_raw(
        (0..size)
            .map(|_| Entry::<T> {
                present: AtomicBool::new(false),
                value: UnsafeCell::new(MaybeUninit::uninit()),
            })
            .collect(),
    ) as *mut _
}

/// # Safety
/// The caller must ensure that `bucket` was allocated from [allocate_bucket]
/// with the same `size` parameter.
unsafe fn deallocate_bucket<T>(bucket: *mut Entry<T>, size: usize) {
    // SAFETY: The caller ensures that the bucket pointer and size come from a
    // corresponding call to `allocate_bucket` with an identical size, and thus:
    //  * `bucket` must not be null.
    //  * `size` must match the same length as when the bucket was allocated.
    //  * `bucket` points to a slice of properly initialized `Entry<T>`.
    //  * The total size of the allocation cannot be larger than isize::MAX
    //    bytes or the allocation would have failed and panicked.
    let slice = unsafe { std::slice::from_raw_parts_mut(bucket, size) };
    // SAFETY: It's the caller's responsibliity that the bucket was created
    // from `allocate_bucket`, which ensures that it was allocated using the
    // global allocator.
    drop(unsafe { Box::from_raw(slice) });
}

#[cfg(test)]
mod tests {
    use super::*;

    use std::cell::RefCell;
    use std::sync::atomic::AtomicUsize;
    use std::sync::atomic::Ordering::Relaxed;
    use std::sync::Arc;
    use std::thread;

    fn make_create() -> Arc<dyn Fn() -> usize + Send + Sync> {
        let count = AtomicUsize::new(0);
        Arc::new(move || count.fetch_add(1, Relaxed))
    }

    #[test]
    fn same_thread() {
        let create = make_create();
        let mut tls = ThreadLocal::new();
        assert_eq!(None, tls.get());
        assert_eq!("ThreadLocal { local_data: None }", format!("{:?}", &tls));
        assert_eq!(0, *tls.get_or(|| create()));
        assert_eq!(Some(&0), tls.get());
        assert_eq!(0, *tls.get_or(|| create()));
        assert_eq!(Some(&0), tls.get());
        assert_eq!(0, *tls.get_or(|| create()));
        assert_eq!(Some(&0), tls.get());
        assert_eq!("ThreadLocal { local_data: Some(0) }", format!("{:?}", &tls));
        tls.clear();
        assert_eq!(None, tls.get());
    }

    #[test]
    fn different_thread() {
        let create = make_create();
        let tls = Arc::new(ThreadLocal::new());
        assert_eq!(None, tls.get());
        assert_eq!(0, *tls.get_or(|| create()));
        assert_eq!(Some(&0), tls.get());

        let tls2 = tls.clone();
        let create2 = create.clone();
        thread::spawn(move || {
            assert_eq!(None, tls2.get());
            assert_eq!(1, *tls2.get_or(|| create2()));
            assert_eq!(Some(&1), tls2.get());
        })
        .join()
        .unwrap();

        assert_eq!(Some(&0), tls.get());
        assert_eq!(0, *tls.get_or(|| create()));
    }

    #[test]
    fn iter() {
        let tls = Arc::new(ThreadLocal::new());
        tls.get_or(|| Box::new(1));

        let tls2 = tls.clone();
        thread::spawn(move || {
            tls2.get_or(|| Box::new(2));
            let tls3 = tls2.clone();
            thread::spawn(move || {
                tls3.get_or(|| Box::new(3));
            })
            .join()
            .unwrap();
            drop(tls2);
        })
        .join()
        .unwrap();

        let mut tls = Arc::try_unwrap(tls).unwrap();

        let mut v = tls.iter().map(|x| **x).collect::<Vec<i32>>();
        v.sort_unstable();
        assert_eq!(vec![1, 2, 3], v);

        let mut v = tls.iter_mut().map(|x| **x).collect::<Vec<i32>>();
        v.sort_unstable();
        assert_eq!(vec![1, 2, 3], v);

        let mut v = tls.into_iter().map(|x| *x).collect::<Vec<i32>>();
        v.sort_unstable();
        assert_eq!(vec![1, 2, 3], v);
    }

    #[test]
    fn miri_iter_soundness_check() {
        let tls = Arc::new(ThreadLocal::new());
        let _local = tls.get_or(|| Box::new(1));

        let tls2 = tls.clone();
        let join_1 = thread::spawn(move || {
            let _tls = tls2.get_or(|| Box::new(2));
            let iter = tls2.iter();
            for item in iter {
                println!("{:?}", item);
            }
        });

        let iter = tls.iter();
        for item in iter {
            println!("{:?}", item);
        }

        join_1.join().ok();
    }

    #[test]
    fn test_drop() {
        let local = ThreadLocal::new();
        struct Dropped(Arc<AtomicUsize>);
        impl Drop for Dropped {
            fn drop(&mut self) {
                self.0.fetch_add(1, Relaxed);
            }
        }

        let dropped = Arc::new(AtomicUsize::new(0));
        local.get_or(|| Dropped(dropped.clone()));
        assert_eq!(dropped.load(Relaxed), 0);
        drop(local);
        assert_eq!(dropped.load(Relaxed), 1);
    }

    #[test]
    fn test_earlyreturn_buckets() {
        struct Dropped(Arc<AtomicUsize>);
        impl Drop for Dropped {
            fn drop(&mut self) {
                self.0.fetch_add(1, Relaxed);
            }
        }
        let dropped = Arc::new(AtomicUsize::new(0));

        // We use a high `id` here to guarantee that a lazily allocated bucket somewhere in the middle is used.
        // Neither iteration nor `Drop` must early-return on `null` buckets that are used for lower `buckets`.
        let thread = Thread::new(1234);
        assert!(thread.bucket > 1);

        let mut local = ThreadLocal::new();
        local.insert(thread, Dropped(dropped.clone()));

        let item = local.iter().next().unwrap();
        assert_eq!(item.0.load(Relaxed), 0);
        let item = local.iter_mut().next().unwrap();
        assert_eq!(item.0.load(Relaxed), 0);
        drop(local);
        assert_eq!(dropped.load(Relaxed), 1);
    }

    #[test]
    fn is_sync() {
        fn foo<T: Sync>() {}
        foo::<ThreadLocal<String>>();
        foo::<ThreadLocal<RefCell<String>>>();
    }
}<|MERGE_RESOLUTION|>--- conflicted
+++ resolved
@@ -270,13 +270,9 @@
                 // another thread stored a new bucket before we could,
                 // and we can free our bucket and use that one instead
                 Err(bucket_ptr) => {
-<<<<<<< HEAD
                     // SAFETY: This bucket was just allocated from the call
                     // allocate_bucket above, and using the same bucket size.
-                    unsafe { deallocate_bucket(new_bucket, thread.bucket_size) }
-=======
                     unsafe { deallocate_bucket(new_bucket, thread.bucket_size()) }
->>>>>>> 36861642
                     bucket_ptr
                 }
             }
